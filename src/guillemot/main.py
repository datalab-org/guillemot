--- conflicted
+++ resolved
@@ -9,11 +9,7 @@
 from dotenv import load_dotenv
 from pydantic_ai import Agent, BinaryContent, ImageUrl
 
-<<<<<<< HEAD
-from guillemot.tools import run_topas_refinement, save_topas_inp, plot_refinement_results
-=======
-from guillemot.tools import run_topas_refinement, save_topas_inp, get_optimade_cifs
->>>>>>> 05b058fb
+from guillemot.tools import run_topas_refinement, save_topas_inp, get_optimade_cifs, plot_refinement_results
 
 # Load environment variables
 load_dotenv()
@@ -171,11 +167,7 @@
 
 Here is an example of a topas input file for refinement of a sample of NaCoO2: {topas_example}
     """,
-<<<<<<< HEAD
-        tools=[save_topas_inp, run_topas_refinement, plot_refinement_results],
-=======
-        tools=[save_topas_inp, run_topas_refinement, get_optimade_cifs],
->>>>>>> 05b058fb
+        tools=[save_topas_inp, run_topas_refinement, get_optimade_cifs, plot_refinement_results],
         instrument=True,
     )
 
